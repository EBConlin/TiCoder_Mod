--- conflicted
+++ resolved
@@ -1,632 +1,611 @@
-import argparse
-import concurrent.futures as cf
-import json
-import os
-import random
-import sys
-import traceback
-from multiprocessing import cpu_count
-from tqdm import tqdm
-import query_chat_model
-from pebble import ProcessExpired, ProcessPool
-import model_setup
-from model_setup import oai_client, aoai_client
-import config
-import dataset_io as dio
-import dynamic_mutation as dm
-import dynamic_pruning as dp
-import execution as ex
-import static_mutation as sm
-import user_interaction as ui
-from config import debug_print
-from query_chat_model import generate_valid_code
-from openai import OpenAI
-from collections import defaultdict
-import astpretty
-import ast
-
-# Extra global variables
-total_tests = 0
-valid_tests = 0
-valid_test_exists_for_program = 0
-total_pruned_tests = 0
-valid_pruned_tests = 0
-valid_pruned_test_exists_for_program = 0
-qm = None
-counter = None
-COMPOSABLE_CODER_PROMPT =  """
-
-        You are a strict Monarch spec generator.
-
-        Your job is to convert a pure, restricted Python function into a structured YAML spec that fully complies with the Monarch Spec Safety Contract.
-
-        🧠 Constraints:
-        The Python function is guaranteed to be:
-        - Pure, total, deterministic
-        - Written using only composable primitives:
-        - list comprehensions
-        - map, filter, reduce
-        - restricted for-loops (no mutation, only append-to-result patterns)
-        - if/else expressions or conditions inside comprehensions
-        - no imports, no side effects, no global state
-
-        📦 Canonical DSL Operations (Allowed Postcondition Templates):
-        - `map`:        output == [transform(x) for x in input]
-        - `filter`:     output == [x for x in input if condition(x)]
-        - `reduce`:     output == reduce(func, input)
-        - `group_by`:   output == group_by(input, key_fn)
-        - `sort`:       output == sorted(input, key=...)
-        - `join`:       output == join(A, B, on=key)
-        - `if`:         output == [transform(x) if condition(x) else alt(x) for x in input]
-        - `loop`:       output == [f(x) for x in input] (must terminate, no state)
-
-        Each postcondition must be expressed using only the above patterns. These operations may be composed — for example:
-        post:
-        - temp == [x for x in numbers if x > 0]
-        - output == [x * 2 for x in temp]
-
-        📜 Output Format:
-        Output must be a Monarch YAML spec with:
-        - `id`: function name
-        - `input`: list of named, fully typed variables (e.g. `List[int]`)
-        - `output`: a concrete return type
-        - `pre`: runtime-checkable logic (e.g. `numbers is not None`)
-        - `post`: deterministic transformation logic using the allowed forms
-        - `edge_cases`: structured by type (e.g., null, empty, singleton)
-        - `pure: true`
-        - `meta.notes`: optional intent clarifications
-
-        📎 Example:
-        id: filter_and_double
-        input:
-        - numbers: List[int]
-        output: List[int]
-        pre:
-        - numbers is not None
-        post:
-        - temp == [x for x in numbers if x > 0]
-        - output == [x * 2 for x in temp]
-        edge_cases:
-        null: raise error
-        empty: return []
-        singleton: return [x * 2 for x in numbers] if numbers[0] > 0 else []
-        pure: true
-        meta:
-        notes:
-            - Only positives are doubled
-
-        🛡️ Rules:
-        - Do not generate executable code or markdown
-        - Do not invent operations outside the allowed set
-        - All logic must be total, stateless, and canonical
-        - Output only a YAML spec block
-"""
-
-COMPOSABLE_JUDGE_PROMPT = """
-You are a specification compliance judge in the Monarch DSL synthesis pipeline.
-
-You are given:
-- A restricted Python function
-- A proposed Monarch YAML spec
-
-Your task is to determine whether the spec is valid and complete.
-
-📦 Allowed DSL Operations (Postcondition Forms):
-- `map`:        output == [transform(x) for x in input]
-- `filter`:     output == [x for x in input if condition(x)]
-- `reduce`:     output == reduce(func, input)
-- `group_by`:   output == group_by(input, key_fn)
-- `sort`:       output == sorted(input, key=...)
-- `join`:       output == join(A, B, on=key)
-- `if`:         output == [f(x) if cond(x) else g(x) for x in input]
-- `loop`:       output == [f(x) for x in input] (must be terminating, pure)
-
-✅ Chaining is allowed. For example:
-post:
-  - step1 == [x for x in data if x > 0]
-  - output == [x * 2 for x in step1]
-
-📜 Required Fields in the YAML Spec:
-- `input`: named, fully typed variables
-- `output`: a single concrete return type
-- `pre`: runtime-checkable logic using input variables
-- `post`: logic using only the allowed operations
-- `edge_cases`: derived from input type templates (e.g., null, empty, singleton)
-- `pure: true`
-
-🧪 Output Format:
-Return one of:
-- ✅ PASSED
-- ❌ FAILED
-
-Include a justification. If FAILED, list all violations, such as:
-- postcondition not in canonical form
-- invalid operation (e.g., custom loop logic)
-- missing precondition or edge case
-- vague or underdefined logic
-
-❌ Do not regenerate code or specs.
-❌ Do not guess user intent.
-"""
-
-def prune_code_using_testgen(prog_data, code_suggestions, num_tests):
-    global total_tests, valid_tests, valid_test_exists_for_program, qm
-    global total_pruned_tests, valid_pruned_tests, valid_pruned_test_exists_for_program
-    global counter
-    if counter is None:
-        counter = config.TokenCounter(config.token_per_minute_limit)
-    # generate tests using testgen
-    print('*' * 40  + 'Test Generation' + '*' * 40)
-    test_suggestions = qm.get_test_suggestions(client, prog_data, num_tests, code_suggestions, token_counter=counter)
-    print('*' * 40  + 'End Test Generation' + '*' * 40)
-
-    # find how many generated tests had assertions
-    if num_threads == 1:
-        flag = True
-        for test in test_suggestions:
-            total_tests += 1
-            if sm.is_valid_assert_test(test):
-                valid_tests += 1
-                if flag:
-                    valid_test_exists_for_program += 1
-                    flag = False
-
-    if not config.baseline_test_gen_codex:
-        # prune tests statically (unless we are in the baseline)
-        print('*' * 40  + 'Static Pruning' + '*' * 40)
-        test_suggestions = sm.prune_tests_statically(test_suggestions)
-        print('*' * 40  + 'End Static Pruning' + '*' * 40)
-        # split tests and generate more sigle assertions
-        if config.split_asserts:
-            print('*' * 40  + 'Split Asserts' + '*' * 40)
-            test_suggestions = sm.split_tests(test_suggestions)[:100]
-            test_suggestions = sm.prune_equivalent_codes(test_suggestions)
-            print('*' * 40  + 'End Split Asserts' + '*' * 40)
-        # prune tests using code suggestios
-        if config.dynamic_test_pruning:
-            print('*' * 40  + 'Dynamic Pruning' + '*' * 40)
-            test_suggestions = dp.prune_tests_that_dont_pass_code(code_suggestions, test_suggestions, prog_data['func_name'])
-            print('*' * 40  + 'End Dynamic Pruning' + '*' * 40)
-        # OPTIMISTIC: prune code that doesn't pass any of the tests above
-        if config.optimistic_code_pruning and len(test_suggestions) > 0:
-            print('*' * 40  + 'Optimistic Pruning' + '*' * 40)
-            code_suggestions = dp.prune_codes_that_dont_pass_any_tests(code_suggestions, test_suggestions, prog_data['func_name'])
-            print('*' * 40  + 'End Optimistic Pruning' + '*' * 40)
-
-   
-    # equivalent tests
-    test_suggestions = sm.prune_equivalent_codes(test_suggestions)
-    stats = {}
-
-    if config.gen_regression_tests_from_code_suggestions and len(test_suggestions) > 0:
-        print('*' * 40  + 'Assert Rewrites' + '*' * 40)
-        if config.use_rare_assert_rewrites > 0:
-            # pair all tests with all code suggestions and keep only "rare" tests (assert-rewrite-rare)
-            test_suggestions = dm.assert_rewrite_rare(code_suggestions, test_suggestions, config.use_rare_assert_rewrites)
-        else:
-            # pair all tests with all code suggestions (assert-rewrite-all)
-            test_suggestions = dm.assert_rewrite_all(code_suggestions, test_suggestions)
-        print('*' * 40  + 'End Assert Rewrites' + '*' * 40)
-
-       
-    if config.cluster_regression_tests and len(test_suggestions) > 0:
-        test_suggestions = dm.cluster_using_regression_tests(code_suggestions, test_suggestions)
-        debug_print(f"Clustered tests after regression = {len(test_suggestions)}")
-
-    # find how many pruned tests had assertions
-    if num_threads == 1:
-        flag = True
-        for test in test_suggestions:
-            total_pruned_tests += 1
-            if sm.is_valid_assert_test(test):
-                valid_pruned_tests += 1
-                if flag:
-                    valid_pruned_test_exists_for_program += 1
-                    flag = False
-
-    incorrect_codes_pruned, all_codes = [], []
-    if get_pruned_stats_in_global:
-        incorrect_codes_pruned, all_codes = get_pruned_bad_codes_for_tests(test_suggestions, code_suggestions, prog_data)
-
-    temp_results = ui.prune_code_test_using_user_query(code_suggestions, test_suggestions, prog_data)
-    return temp_results, incorrect_codes_pruned, all_codes, stats #len(test_suggestions)
-
-
-def get_pruned_bad_codes_for_tests(tests, codes, prog_data):
-    """Get the number of (bad) codes each test would prune
-       (Greedy ranking statistics)"""
-    good_codes = []
-    bad_codes = []
-    for c in codes:
-        if ex.satisfies_validation_tests(c, prog_data):
-            good_codes.append(c)
-        else:
-            bad_codes.append(c)
-    total_bad_codes = len(bad_codes)
-    total_good_codes = len(good_codes)
-    pruned_tests = {}
-   
-    for test in tests:
-        ans = ui.query_oracle(test, prog_data)
-        if ans == "y":
-            pruned_tests[test] = (total_bad_codes - len(ui.prune_codes_that_dont_pass_test(test, bad_codes, prog_data)), total_good_codes - len(ui.prune_codes_that_dont_pass_test(test, good_codes, prog_data)))
-        elif ans == "n":
-            pruned_tests[test] = (total_bad_codes - len(ui.prune_codes_that_pass_test(test, bad_codes, prog_data)), total_good_codes - len(ui.prune_codes_that_pass_test(test, good_codes, prog_data)))
-        else:
-            pruned_tests[test] = (0, 0)
-    return pruned_tests, len(codes)
-
-
-import ast
-
-def parse_function_to_ast(function_str):
-    """
-    Parses a string containing a Python function definition
-    into an Abstract Syntax Tree (AST) object.
-    
-    Args:
-        function_str (str): The source code string of the Python function.
-    
-    Returns:
-        ast.AST: The parsed AST tree.
-    """
-    try:
-        # Parse the string to an AST
-        tree = ast.parse(function_str)
-        astpretty.pprint(tree)
-        return tree
-    except SyntaxError as e:
-        print("SyntaxError while parsing function:")
-        print(e)
-        return None
-
-def tappy_entry_func(prog_data, orig_codes, codes, results, n):
-    
-    global qm, counter
-    if counter is None:
-        counter = config.TokenCounter(config.token_per_minute_limit)
-    orig_code_len = len(codes)
-    print('\n' + '=' * 50  + 'TiCoder' + '=' * 50 + '\n')
-    local_results, num_of_pruned_codes_per_test, num_of_codes, stats = prune_code_using_testgen(prog_data, codes, n)
-    print('\n' + '=' * 50  + 'End TiCoder' + '=' * 50 + '\n')
-
-    print('=' * 50  + 'Final Results' + '=' * 50)
-    for num_queries, codes, tests, neg_tests in local_results:
-        client = OpenAI()
-        print(f">>> Number of User queries = {num_queries}")
-        if config.regenerate_code_with_tests_in_prompt and len(tests) > 0:
-            orig_codes, codes = qm.gen_and_prune_codes(client, prog_data, tests[:3] if len(tests) > 3 else tests, token_counter=counter)
-            orig_code_len = len(codes)
-            # we already know the neg_tests and num_queries
-            for test in tests:
-                codes = ui.prune_codes_that_dont_pass_test(test, codes, prog_data)
-
-        # print final code suggestions
-        print(f"Pruned {orig_code_len - len(codes)} / {orig_code_len} codes using test queries")
-        debug_print('*' * 40 + 'Pruned Codes' + '*' * 40)
-
-        for code in set(orig_codes) - set(codes):
-            debug_print(code)
-            debug_print('-' * 80)
-
-        print(f"Final Code suggestions: {len(codes)}")
-        print('*' * 40 + 'Final Code Suggestions that are consistent with user-approved tests' + '*' * 40)
-        
-        function_description = prog_data['sig'] + "\n\n" + prog_data['ctxt']
-        converted_codes = []
-        justifications = []
-        valids = []
-<<<<<<< HEAD
-        asts = []
-=======
->>>>>>> 32f2b01d
-        for code in codes:
-            print(code)
-            (valid, composable_code, justification) = generate_valid_code(client,
-                                                    system_prompt =COMPOSABLE_CODER_PROMPT,
-                                                    user_prompt = function_description,
-                                                    token_to_check = "❌",
-                                                    judge_prompt = COMPOSABLE_JUDGE_PROMPT,
-                                                    filter = False)
-<<<<<<< HEAD
-            asts.append(parse_function_to_ast(code))
-=======
->>>>>>> 32f2b01d
-            converted_codes.append(composable_code)
-            justifications.append(justification)
-            valids.append(valid)
-            print('-' * 80)
-        print(f"Final User-Approved Test suggestions: {len(tests)}")
-        print('*' * 40 + 'Final User-Approved Test Suggestions' + '*' * 40)
-        for test in tests:
-            print(test)
-            print('-' * 80)
-        status  = [ex.satisfies_validation_tests(code, prog_data) for code in codes]
-        weights = [orig_codes.count(code) for code in codes]
-
-        local_result = {
-                    'num_tests'     : n,
-                    'num_queries'   : num_queries,
-                    'num_pos_tests' : len(tests),
-                    'num_neg_tests' : len(neg_tests),
-                    'status'        : status,
-                    'weights'       : weights,
-                    'codes'         : codes,
-                    'translations'  : converted_codes,
-                    'valid_trans'   : valids,
-                    'justification' : justifications,
-<<<<<<< HEAD
-                    'tests'         : tests,
-                    'asts'          : asts
-=======
-                    'tests'         : tests
->>>>>>> 32f2b01d
-                }
-        if get_pruned_stats_in_global:
-            num_of_original_tests_left = 0
-            for test in num_of_pruned_codes_per_test:
-                fst, snd = num_of_pruned_codes_per_test[test]
-                if test in stats:
-                    # test was generated from assert-rewrite
-                    num_of_pruned_codes_per_test[test] = (fst, snd, stats[test])
-                else:
-                    # test is from the original codex tests after pruning
-                    num_of_pruned_codes_per_test[test] = (fst, snd, -1)
-                    num_of_original_tests_left += 1
-            local_result['num_of_original_tests_left'] = num_of_original_tests_left
-            local_result['num_of_rewritten_tests']     = len(num_of_pruned_codes_per_test) - num_of_original_tests_left
-            local_result['num_of_final_codes']         = num_of_codes
-            local_result['pruned_codes_per_test']      = num_of_pruned_codes_per_test
-        results.append(local_result)
-        print()
-    print('=' * 50  + 'End Final Results' + '=' * 50)
-
-
-
-def append_to_json(file_path, data):
-    # append dictionary to an json file
-    if os.path.exists(file_path):
-        with open(file_path, 'r') as f:
-            json_data = json.load(f)
-            json_data.append(data)
-    with open(file_path, 'w') as f:
-        json.dump(data, f)
-
-
-
-def parse_command_line_args():
-    parser = argparse.ArgumentParser()
-    # options that do not affect the metrics
-    parser.add_argument('--sleep_time',              type=int, default=3,  help='Sleep time in seconds between each example')
-    parser.add_argument('--verbosity',               type=int, default=0,  help='Verbosity level')
-    parser.add_argument('--output_tag',              type=str, default='', help='Tag to append to output files')
-    parser.add_argument('--codex_cache_file_path',   type=str,             help='Use a file containing query and response from earlier calls to Codex')
-    parser.add_argument('--update_codex_cache_file', action='store_true',  help='Update codex cache file')
-    # examples to choose
-    parser.add_argument('--data_file_path',   type=str, required=True,      help='Path to a JSONL data file where each line contains a single example')
-    parser.add_argument('--function_name',    type=str, default='',         help='Only run on examples matching the function name')
-    parser.add_argument('--max_num_examples', type=int, default=1000000000, help='Number of examples to uniform randomly try out from a list of examples')
-    parser.add_argument('--min_indx',         type=int, default=0,          help='Minimum index of examples in a JSONL to run')
-    parser.add_argument('--max_indx',         type=int, default=1000000,    help='Maximum index of examples in a JSONL to run')
-    # for user/simulation
-    parser.add_argument('--query_oracle', action='store_true', help='Use provided code oracle instead of querying an user')
-    # options
-    parser.add_argument('--sampling_temperature',            type=float, default=0.8,  help='Temperature for sampling')
-    parser.add_argument('--max_code_suggestions',            type=int, default=10,     help='Maximum number of code suggestions to return')
-    parser.add_argument('--fix_num_tests',                   type=int, default=-1,     help='Run test gen to get n tests')
-    parser.add_argument('--test_gen_option',                 type=str, default='pass', help='Test gen option {skip, pass, oracle, top1, random, suggestions, ideal}')
-    parser.add_argument('--rank_test_option',                type=str, default=None,   help='Rank the tests based on one option {distinguishing, distinguishing_simple, weighted, random, greedy, ideal, failed_codes}')
-    parser.add_argument('--rank_code_option',                type=str, default=None,   help='Rank the codes based on one option {passing_tests, weighted, code_t}')    
-    parser.add_argument('--use_validation_tests_in_prompt',  action='store_true',      help='Use validation tests in prompt')
-    parser.add_argument('--regen_code_with_tests_in_prompt', action='store_true',      help='Regenerate code with approved tests in prompt')
-    parser.add_argument('--use_dynamic_test_pruning',        action='store_true',      help='Prune tests using code suggestions')
-    parser.add_argument('--use_rare_assert_rewrites',        type=int, default=-1,     help='Use only top-% rare assert-rewrittrn tests')
-    parser.add_argument('--use_optimistic_code_pruning',     action='store_true',      help='Prune codes that dont pass the generated tests (can remove correct suggestions)')
-    parser.add_argument('--single_assert_per_test',          action='store_true',      help='Use single assert per test')
-    parser.add_argument('--split_asserts',                   action='store_true',      help='Use single assert per test by splitting multiple assert tests')
-    parser.add_argument('--multiple_asserts_choice',         type=str, default='top1', help='Multiple asserts selection method for single assert tests {top1, random}')
-    parser.add_argument('--baseline_test_gen_codex',         action='store_true',      help='Just use the top-1 test from Codex with no static/dynamic pruning or filtering')
-    parser.add_argument('--user_fixes_tests',                action='store_true',      help='User responds correctly to a test if it does not satisfy the intent (Assistant #3 in user study)')
-    parser.add_argument('--max_user_queries',                type=int, default=1,      help='Maximum number of user queries to ask')
-    parser.add_argument('--count_accepted_queries_only',     action='store_true',      help='Only count accepted queries with max_user_queries')
-    parser.add_argument('--oracle_as_code_suggestion',       action='store_true',      help='Use oracle as code suggestion for upper bound')
-    parser.add_argument('--gen_regression_tests',            action='store_true',      help='Generate regression tests from code suggestions')
-    parser.add_argument('--cluster_regression_tests',        action='store_true',      help='Cluster based on regressions tests')
-    parser.add_argument('--model',                    type=str, help='Name of the model to be used for inference')
-    parser.add_argument('--max_tokens',                      type=int, default=150,    help='Maximum number of tokens for each prompt')
-    parser.add_argument('--get_pruned_stats_in_global',      action='store_true',      help='Store pruned test statistics from ideal ranking in global results')
-    parser.add_argument('-j', '--jobs',                      type=int, default=1,      help='Number of jobs. Pass -1 for max number of threads')
-    parser.add_argument('--test_output',                     default='-',              help='File to store generated tests in')
-    parser.add_argument('--pass_at_one',                     action='store_true',      help='Use different settings to get one (good) Codex code suggestion')
-    parser.add_argument("--use_azure",                    action='store_true',      help='Use Azure chat model for user interaction')
-    parser.add_argument("--azure_config",                 type=str, default='configs/azure.json', help='Azure chat model config file')
-    parser.add_argument("--token_per_minute_limit",       type=int, default=10000, help='Token per minute limit for Azure chat model')
-    args =  parser.parse_args()
-    global qm
-    global client
-
-    qm = query_chat_model
-    if args.use_azure: 
-        client = aoai_client(args.azure_config)
-    else:
-        client = oai_client()
-    return args
-
-
-if __name__ == "__main__":
-    args = parse_command_line_args()
-    # print all args including defaults
-    print("Command line args with defaults ==>\n\t" + '\n\t'.join([f"--{k}={v}" for k, v in vars(args).items()]))
-    data_list = dio.read_json_or_jsonl_to_list(args.data_file_path)
-    config.query_oracle_opt = args.query_oracle
-    config.test_gen_option = args.test_gen_option
-    config.rank_test_option = args.rank_test_option
-    config.rank_code_option = args.rank_code_option
-    config.gen_regression_tests_from_code_suggestions = args.gen_regression_tests
-    config.use_validation_tests_in_context = args.use_validation_tests_in_prompt
-    config.regenerate_code_with_tests_in_prompt = args.regen_code_with_tests_in_prompt
-    config.single_assert_per_test = args.single_assert_per_test
-    config.split_asserts = args.split_asserts
-    
-    if config.single_assert_per_test:
-        config.multiple_asserts_choice = args.multiple_asserts_choice
-
-    config.use_rare_assert_rewrites = args.use_rare_assert_rewrites
-    config.codex_cache_file = args.codex_cache_file_path
-    config.dynamic_test_pruning = args.use_dynamic_test_pruning
-    config.baseline_test_gen_codex = args.baseline_test_gen_codex
-    config.optimistic_code_pruning = args.use_optimistic_code_pruning
-    config.max_user_queries = args.max_user_queries
-    config.count_accepted_queries_only = args.count_accepted_queries_only
-    assert args.fix_num_tests >= 5 * args.max_user_queries, "fix_num_tests should be greater than 5 * max_user_queries to ensure that we have enough tests to query after pruning"
-    config.use_oracle_as_code_suggestion = args.oracle_as_code_suggestion
-    config.cluster_regression_tests = args.cluster_regression_tests
-    config.sampling_temperature = args.sampling_temperature
-    output_tag = args.output_tag
-    config.MODEL = args.model
-    config.MAX_TOKENS = args.max_tokens
-    num_threads = cpu_count() if args.jobs < 0 else args.jobs
-    update_codex_cache_file = args.update_codex_cache_file
-    get_pruned_stats_in_global = args.get_pruned_stats_in_global
-    config.user_fixes_tests = args.user_fixes_tests
-
-    config.MAX_NUM_CODEX_CODE_SUGGESTIONS = args.max_code_suggestions
-    config.token_per_minute_limit = args.token_per_minute_limit
-    counter = config.TokenCounter(config.token_per_minute_limit)
-
-    if "mbpp" in args.data_file_path.lower():
-        config.dataset_prefix = "mbpp"
-    elif "humaneval" in args.data_file_path.lower():
-        config.dataset_prefix = "humaneval"
-
-    if args.pass_at_one:
-        config.MAX_NUM_CODEX_TEST_SUGGESTIONS = 1
-        config.MAX_TOKENS = 300
-        config.TOP_P = 0.95
-        config.sampling_temperature = 0
-        config.max_user_queries = 0
-
-    if args.test_output != "-":
-        sys.stdout = open(args.test_output, 'w')
-
-    # Seed for random generator
-    random.seed(output_tag)
-
-    print(f"Using Model: {config.MODEL}")
-
-    if args.test_output == "-":
-        assert args.jobs == 1, "Must specify an output file using --test_output for multiprocessing support"
-
-    if update_codex_cache_file:
-        assert args.jobs == 1, "Update only works in single threaded calls"
-
-    if config.codex_cache_file is not None:
-        # only support this for pass option, due to the reason that suggestions/regressions will end up generating 100 tests per code suggestion (for now)
-        assert config.test_gen_option == 'pass' or config.test_gen_option == 'top1' or config.test_gen_option == 'random' or config.test_gen_option == 'skip' or config.test_gen_option == 'ideal', "Only support codex cache file for skip, pass, top1 and ideal options"
-        if os.path.exists(config.codex_cache_file):
-            with open(config.codex_cache_file, 'r') as f:
-                config.codex_query_response_log = json.load(f)
-        else:
-            config.codex_query_response_log = {}
-    config.verbosity = args.verbosity
-    global_results = []
-
-    def process_data_sample(tup):
-        global qm, counter, update_codex_cache_file
-        if counter is None:
-            counter = config.TokenCounter(config.token_per_minute_limit)
-        i, data = tup
-        try:
-            numtests = args.fix_num_tests
-            if args.pass_at_one:
-                numtests = 0
-            #randomly select the example with probability 1/max_num_examples
-            if random.random() > args.max_num_examples/len(data_list):
-                debug_print(f"Skipping example {i} due to random sample")
-                return
-
-            if "HumanEval" in args.data_file_path:
-                prog_data = dio.parse_human_eval_data(data)
-            elif "sanitized-mbpp" in args.data_file_path:
-                prog_data = dio.parse_sanitized_mbpp_data(data)
-            else:
-                prog_data = dio.parse_mbpp_data(data)
-            debug_print(f"Validations tests: {prog_data['val_tests'][0]}")
-            # check if data has function name
-            if args.function_name != '' and prog_data['func_name'] != args.function_name:
-                debug_print(f"Skipping example {i} due to function name not matched")
-                return
-            # get the common code suggestions
-            tests_in_ctxt = prog_data['val_tests'] if config.use_validation_tests_in_context else None
-            print('*' * 40  + 'Code Generation' + '*' * 40)
-            orig_codes, codes = qm.gen_and_prune_codes(client, prog_data, tests_in_ctxt, token_counter=counter)
-            print('*' * 40  + 'End Code Generation' + '*' * 40)
-
-            # store the results for each example with different number of test steps
-            # create a json object with example, num_code_suggestions, and status vector for each test step
-            results = []
-            tappy_entry_func(prog_data, orig_codes, codes, results, numtests)
-
-            record_i = {
-                'func_name': prog_data['func_name'],
-                'index': i,
-                'num_code_suggestions': len(codes),
-                'results': results
-            }
-            # global_results.append(record_i)
-            debug_print(f"Record[i] ==> {record_i}")
-            if update_codex_cache_file:
-                assert config.codex_cache_file is not None
-                with open(config.codex_cache_file, 'w') as f:
-                    json.dump(config.codex_query_response_log, f)
-            return record_i
-        except KeyboardInterrupt as key_err:
-            print (f"Exit due to {key_err}")
-            raise key_err
-        
-
-    data_process_args = [ (i, data) for i, data in enumerate(data_list) if i >= args.min_indx and i <= args.max_indx ]
-    if num_threads != 1:
-        global_results = []
-        with ProcessPool(max_workers=num_threads, max_tasks=5) as pool:
-            future = pool.map(process_data_sample, data_process_args, chunksize=1)
-            it = future.result()
-            while True:
-                try:
-                    local_results = next(it)
-                    global_results.append(local_results)
-                except StopIteration:
-                    break
-                except (cf.TimeoutError, ProcessExpired):
-                    continue
-                except Exception as e:
-                    print(f"Final catastrophic exception {str(e)}")
-                    if config.verbosity > 0:
-                        traceback.print_tb(e.__traceback__)
-                    continue
-    else:
-        global_results = [process_data_sample(tup) for tup in tqdm(data_process_args)]
-
-    # print the global_results
-    debug_print(f"Global results: {global_results}")
-    # print the global_results to a json file
-    os.makedirs('results', exist_ok=True)
-    with open('results/global_results.' + output_tag + '.json', 'w') as f:
-        json.dump(global_results, f, indent=4)
-    if update_codex_cache_file:
-        assert config.codex_cache_file is not None
-        with open(config.codex_cache_file, 'w') as f:
-            json.dump(config.codex_query_response_log, f)
-    # print number of times a query was made and skipped
-    if False: #num_threads == 1:
-        # FIXME: these globals don't work for multi-thread yet
-        print(f"Number of model queries made (skipped) = {config.mk_codex_query_cnt} ({config.skip_codex_query_cnt})")
-        if total_tests > 0:
-            print(f"Number of valid (assert) tests = {valid_tests}/{total_tests} ({valid_tests * 100 / total_tests:.2f})")
-            print(f"Number of programs with a valid (assert) test = {valid_test_exists_for_program}/{len(data_process_args)} ({valid_test_exists_for_program * 100 / len(data_process_args):.2f})")
-            if total_pruned_tests > 0:
-                print(f"Number of valid pruned (assert) tests = {valid_pruned_tests}/{total_pruned_tests} ({valid_pruned_tests * 100 / total_pruned_tests:.2f})")
-            else:
-                print(f"Number of valid pruned (assert) tests = {valid_pruned_tests}/{total_pruned_tests}")
-            print(f"Number of programs with a valid pruned (assert) test = {valid_pruned_test_exists_for_program}/{len(data_process_args)} ({valid_pruned_test_exists_for_program * 100 / len(data_process_args):.2f})")
-    counter.stop()
+import argparse
+import concurrent.futures as cf
+import json
+import os
+import random
+import sys
+import traceback
+from multiprocessing import cpu_count
+from tqdm import tqdm
+import query_chat_model
+from pebble import ProcessExpired, ProcessPool
+import model_setup
+from model_setup import oai_client, aoai_client
+import config
+import dataset_io as dio
+import dynamic_mutation as dm
+import dynamic_pruning as dp
+import execution as ex
+import static_mutation as sm
+import user_interaction as ui
+from config import debug_print
+from query_chat_model import generate_valid_code
+from openai import OpenAI
+from collections import defaultdict
+import astpretty
+import ast
+
+# Extra global variables
+total_tests = 0
+valid_tests = 0
+valid_test_exists_for_program = 0
+total_pruned_tests = 0
+valid_pruned_tests = 0
+valid_pruned_test_exists_for_program = 0
+qm = None
+counter = None
+COMPOSABLE_CODER_PROMPT =  """
+
+        You are a strict Monarch spec generator.
+
+        Your job is to convert a pure, restricted Python function into a structured YAML spec that fully complies with the Monarch Spec Safety Contract.
+
+        🧠 Constraints:
+        The Python function is guaranteed to be:
+        - Pure, total, deterministic
+        - Written using only composable primitives:
+        - list comprehensions
+        - map, filter, reduce
+        - restricted for-loops (no mutation, only append-to-result patterns)
+        - if/else expressions or conditions inside comprehensions
+        - no imports, no side effects, no global state
+
+        📦 Canonical DSL Operations (Allowed Postcondition Templates):
+        - `map`:        output == [transform(x) for x in input]
+        - `filter`:     output == [x for x in input if condition(x)]
+        - `reduce`:     output == reduce(func, input)
+        - `group_by`:   output == group_by(input, key_fn)
+        - `sort`:       output == sorted(input, key=...)
+        - `join`:       output == join(A, B, on=key)
+        - `if`:         output == [transform(x) if condition(x) else alt(x) for x in input]
+        - `loop`:       output == [f(x) for x in input] (must terminate, no state)
+
+        Each postcondition must be expressed using only the above patterns. These operations may be composed — for example:
+        post:
+        - temp == [x for x in numbers if x > 0]
+        - output == [x * 2 for x in temp]
+
+        📜 Output Format:
+        Output must be a Monarch YAML spec with:
+        - `id`: function name
+        - `input`: list of named, fully typed variables (e.g. `List[int]`)
+        - `output`: a concrete return type
+        - `pre`: runtime-checkable logic (e.g. `numbers is not None`)
+        - `post`: deterministic transformation logic using the allowed forms
+        - `edge_cases`: structured by type (e.g., null, empty, singleton)
+        - `pure: true`
+        - `meta.notes`: optional intent clarifications
+
+        📎 Example:
+        id: filter_and_double
+        input:
+        - numbers: List[int]
+        output: List[int]
+        pre:
+        - numbers is not None
+        post:
+        - temp == [x for x in numbers if x > 0]
+        - output == [x * 2 for x in temp]
+        edge_cases:
+        null: raise error
+        empty: return []
+        singleton: return [x * 2 for x in numbers] if numbers[0] > 0 else []
+        pure: true
+        meta:
+        notes:
+            - Only positives are doubled
+
+        🛡️ Rules:
+        - Do not generate executable code or markdown
+        - Do not invent operations outside the allowed set
+        - All logic must be total, stateless, and canonical
+        - Output only a YAML spec block
+"""
+
+COMPOSABLE_JUDGE_PROMPT = """
+You are a specification compliance judge in the Monarch DSL synthesis pipeline.
+
+You are given:
+- A restricted Python function
+- A proposed Monarch YAML spec
+
+Your task is to determine whether the spec is valid and complete.
+
+📦 Allowed DSL Operations (Postcondition Forms):
+- `map`:        output == [transform(x) for x in input]
+- `filter`:     output == [x for x in input if condition(x)]
+- `reduce`:     output == reduce(func, input)
+- `group_by`:   output == group_by(input, key_fn)
+- `sort`:       output == sorted(input, key=...)
+- `join`:       output == join(A, B, on=key)
+- `if`:         output == [f(x) if cond(x) else g(x) for x in input]
+- `loop`:       output == [f(x) for x in input] (must be terminating, pure)
+
+✅ Chaining is allowed. For example:
+post:
+  - step1 == [x for x in data if x > 0]
+  - output == [x * 2 for x in step1]
+
+📜 Required Fields in the YAML Spec:
+- `input`: named, fully typed variables
+- `output`: a single concrete return type
+- `pre`: runtime-checkable logic using input variables
+- `post`: logic using only the allowed operations
+- `edge_cases`: derived from input type templates (e.g., null, empty, singleton)
+- `pure: true`
+
+🧪 Output Format:
+Return one of:
+- ✅ PASSED
+- ❌ FAILED
+
+Include a justification. If FAILED, list all violations, such as:
+- postcondition not in canonical form
+- invalid operation (e.g., custom loop logic)
+- missing precondition or edge case
+- vague or underdefined logic
+
+❌ Do not regenerate code or specs.
+❌ Do not guess user intent.
+"""
+
+def prune_code_using_testgen(prog_data, code_suggestions, num_tests):
+    global total_tests, valid_tests, valid_test_exists_for_program, qm
+    global total_pruned_tests, valid_pruned_tests, valid_pruned_test_exists_for_program
+    global counter
+    if counter is None:
+        counter = config.TokenCounter(config.token_per_minute_limit)
+    # generate tests using testgen
+    print('*' * 40  + 'Test Generation' + '*' * 40)
+    test_suggestions = qm.get_test_suggestions(client, prog_data, num_tests, code_suggestions, token_counter=counter)
+    print('*' * 40  + 'End Test Generation' + '*' * 40)
+
+    # find how many generated tests had assertions
+    if num_threads == 1:
+        flag = True
+        for test in test_suggestions:
+            total_tests += 1
+            if sm.is_valid_assert_test(test):
+                valid_tests += 1
+                if flag:
+                    valid_test_exists_for_program += 1
+                    flag = False
+
+    if not config.baseline_test_gen_codex:
+        # prune tests statically (unless we are in the baseline)
+        print('*' * 40  + 'Static Pruning' + '*' * 40)
+        test_suggestions = sm.prune_tests_statically(test_suggestions)
+        print('*' * 40  + 'End Static Pruning' + '*' * 40)
+        # split tests and generate more sigle assertions
+        if config.split_asserts:
+            print('*' * 40  + 'Split Asserts' + '*' * 40)
+            test_suggestions = sm.split_tests(test_suggestions)[:100]
+            test_suggestions = sm.prune_equivalent_codes(test_suggestions)
+            print('*' * 40  + 'End Split Asserts' + '*' * 40)
+        # prune tests using code suggestios
+        if config.dynamic_test_pruning:
+            print('*' * 40  + 'Dynamic Pruning' + '*' * 40)
+            test_suggestions = dp.prune_tests_that_dont_pass_code(code_suggestions, test_suggestions, prog_data['func_name'])
+            print('*' * 40  + 'End Dynamic Pruning' + '*' * 40)
+        # OPTIMISTIC: prune code that doesn't pass any of the tests above
+        if config.optimistic_code_pruning and len(test_suggestions) > 0:
+            print('*' * 40  + 'Optimistic Pruning' + '*' * 40)
+            code_suggestions = dp.prune_codes_that_dont_pass_any_tests(code_suggestions, test_suggestions, prog_data['func_name'])
+            print('*' * 40  + 'End Optimistic Pruning' + '*' * 40)
+
+   
+    # equivalent tests
+    test_suggestions = sm.prune_equivalent_codes(test_suggestions)
+    stats = {}
+
+    if config.gen_regression_tests_from_code_suggestions and len(test_suggestions) > 0:
+        print('*' * 40  + 'Assert Rewrites' + '*' * 40)
+        if config.use_rare_assert_rewrites > 0:
+            # pair all tests with all code suggestions and keep only "rare" tests (assert-rewrite-rare)
+            test_suggestions = dm.assert_rewrite_rare(code_suggestions, test_suggestions, config.use_rare_assert_rewrites)
+        else:
+            # pair all tests with all code suggestions (assert-rewrite-all)
+            test_suggestions = dm.assert_rewrite_all(code_suggestions, test_suggestions)
+        print('*' * 40  + 'End Assert Rewrites' + '*' * 40)
+
+       
+    if config.cluster_regression_tests and len(test_suggestions) > 0:
+        test_suggestions = dm.cluster_using_regression_tests(code_suggestions, test_suggestions)
+        debug_print(f"Clustered tests after regression = {len(test_suggestions)}")
+
+    # find how many pruned tests had assertions
+    if num_threads == 1:
+        flag = True
+        for test in test_suggestions:
+            total_pruned_tests += 1
+            if sm.is_valid_assert_test(test):
+                valid_pruned_tests += 1
+                if flag:
+                    valid_pruned_test_exists_for_program += 1
+                    flag = False
+
+    incorrect_codes_pruned, all_codes = [], []
+    if get_pruned_stats_in_global:
+        incorrect_codes_pruned, all_codes = get_pruned_bad_codes_for_tests(test_suggestions, code_suggestions, prog_data)
+
+    temp_results = ui.prune_code_test_using_user_query(code_suggestions, test_suggestions, prog_data)
+    return temp_results, incorrect_codes_pruned, all_codes, stats #len(test_suggestions)
+
+
+def get_pruned_bad_codes_for_tests(tests, codes, prog_data):
+    """Get the number of (bad) codes each test would prune
+       (Greedy ranking statistics)"""
+    good_codes = []
+    bad_codes = []
+    for c in codes:
+        if ex.satisfies_validation_tests(c, prog_data):
+            good_codes.append(c)
+        else:
+            bad_codes.append(c)
+    total_bad_codes = len(bad_codes)
+    total_good_codes = len(good_codes)
+    pruned_tests = {}
+   
+    for test in tests:
+        ans = ui.query_oracle(test, prog_data)
+        if ans == "y":
+            pruned_tests[test] = (total_bad_codes - len(ui.prune_codes_that_dont_pass_test(test, bad_codes, prog_data)), total_good_codes - len(ui.prune_codes_that_dont_pass_test(test, good_codes, prog_data)))
+        elif ans == "n":
+            pruned_tests[test] = (total_bad_codes - len(ui.prune_codes_that_pass_test(test, bad_codes, prog_data)), total_good_codes - len(ui.prune_codes_that_pass_test(test, good_codes, prog_data)))
+        else:
+            pruned_tests[test] = (0, 0)
+    return pruned_tests, len(codes)
+
+
+import ast
+
+def parse_function_to_ast(function_str):
+    """
+    Parses a string containing a Python function definition
+    into an Abstract Syntax Tree (AST) object.
+    
+    Args:
+        function_str (str): The source code string of the Python function.
+    
+    Returns:
+        ast.AST: The parsed AST tree.
+    """
+    try:
+        # Parse the string to an AST
+        tree = ast.parse(function_str)
+        astpretty.pprint(tree)
+        return tree
+    except SyntaxError as e:
+        print("SyntaxError while parsing function:")
+        print(e)
+        return None
+
+def tappy_entry_func(prog_data, orig_codes, codes, results, n):
+    
+    global qm, counter
+    if counter is None:
+        counter = config.TokenCounter(config.token_per_minute_limit)
+    orig_code_len = len(codes)
+    print('\n' + '=' * 50  + 'TiCoder' + '=' * 50 + '\n')
+    local_results, num_of_pruned_codes_per_test, num_of_codes, stats = prune_code_using_testgen(prog_data, codes, n)
+    print('\n' + '=' * 50  + 'End TiCoder' + '=' * 50 + '\n')
+
+    print('=' * 50  + 'Final Results' + '=' * 50)
+    for num_queries, codes, tests, neg_tests in local_results:
+        client = OpenAI()
+        print(f">>> Number of User queries = {num_queries}")
+        if config.regenerate_code_with_tests_in_prompt and len(tests) > 0:
+            orig_codes, codes = qm.gen_and_prune_codes(client, prog_data, tests[:3] if len(tests) > 3 else tests, token_counter=counter)
+            orig_code_len = len(codes)
+            # we already know the neg_tests and num_queries
+            for test in tests:
+                codes = ui.prune_codes_that_dont_pass_test(test, codes, prog_data)
+
+        # print final code suggestions
+        print(f"Pruned {orig_code_len - len(codes)} / {orig_code_len} codes using test queries")
+        debug_print('*' * 40 + 'Pruned Codes' + '*' * 40)
+
+        for code in set(orig_codes) - set(codes):
+            debug_print(code)
+            debug_print('-' * 80)
+
+        print(f"Final Code suggestions: {len(codes)}")
+        print('*' * 40 + 'Final Code Suggestions that are consistent with user-approved tests' + '*' * 40)
+        
+        function_description = prog_data['sig'] + "\n\n" + prog_data['ctxt']
+        converted_code = []
+        for code in codes:
+            print(code)
+            composable_code = generate_valid_code(client,
+                                                  user_prompt = COMPOSABLE_CODER_PROMPT,
+                                                  judge_prompt = COMPOSABLE_JUDGE_PROMPT,
+                                                  filter = False)
+            converted_code.append((code,composable_code))
+            print('-' * 80)
+        print(f"Final User-Approved Test suggestions: {len(tests)}")
+        print('*' * 40 + 'Final User-Approved Test Suggestions' + '*' * 40)
+        for test in tests:
+            print(test)
+            print('-' * 80)
+        status  = [ex.satisfies_validation_tests(code, prog_data) for code in codes]
+        weights = [orig_codes.count(code) for code in codes]
+
+        local_result = {
+                    'num_tests'     : n,
+                    'num_queries'   : num_queries,
+                    'num_pos_tests' : len(tests),
+                    'num_neg_tests' : len(neg_tests),
+                    'status'        : status,
+                    'weights'       : weights,
+                    'codes'         : codes,
+                    'translations'  : converted_code,
+                    'tests'         : tests
+                }
+        if get_pruned_stats_in_global:
+            num_of_original_tests_left = 0
+            for test in num_of_pruned_codes_per_test:
+                fst, snd = num_of_pruned_codes_per_test[test]
+                if test in stats:
+                    # test was generated from assert-rewrite
+                    num_of_pruned_codes_per_test[test] = (fst, snd, stats[test])
+                else:
+                    # test is from the original codex tests after pruning
+                    num_of_pruned_codes_per_test[test] = (fst, snd, -1)
+                    num_of_original_tests_left += 1
+            local_result['num_of_original_tests_left'] = num_of_original_tests_left
+            local_result['num_of_rewritten_tests']     = len(num_of_pruned_codes_per_test) - num_of_original_tests_left
+            local_result['num_of_final_codes']         = num_of_codes
+            local_result['pruned_codes_per_test']      = num_of_pruned_codes_per_test
+        results.append(local_result)
+        print()
+    print('=' * 50  + 'End Final Results' + '=' * 50)
+
+
+
+def append_to_json(file_path, data):
+    # append dictionary to an json file
+    if os.path.exists(file_path):
+        with open(file_path, 'r') as f:
+            json_data = json.load(f)
+            json_data.append(data)
+    with open(file_path, 'w') as f:
+        json.dump(data, f)
+
+
+
+def parse_command_line_args():
+    parser = argparse.ArgumentParser()
+    # options that do not affect the metrics
+    parser.add_argument('--sleep_time',              type=int, default=3,  help='Sleep time in seconds between each example')
+    parser.add_argument('--verbosity',               type=int, default=0,  help='Verbosity level')
+    parser.add_argument('--output_tag',              type=str, default='', help='Tag to append to output files')
+    parser.add_argument('--codex_cache_file_path',   type=str,             help='Use a file containing query and response from earlier calls to Codex')
+    parser.add_argument('--update_codex_cache_file', action='store_true',  help='Update codex cache file')
+    # examples to choose
+    parser.add_argument('--data_file_path',   type=str, required=True,      help='Path to a JSONL data file where each line contains a single example')
+    parser.add_argument('--function_name',    type=str, default='',         help='Only run on examples matching the function name')
+    parser.add_argument('--max_num_examples', type=int, default=1000000000, help='Number of examples to uniform randomly try out from a list of examples')
+    parser.add_argument('--min_indx',         type=int, default=0,          help='Minimum index of examples in a JSONL to run')
+    parser.add_argument('--max_indx',         type=int, default=1000000,    help='Maximum index of examples in a JSONL to run')
+    # for user/simulation
+    parser.add_argument('--query_oracle', action='store_true', help='Use provided code oracle instead of querying an user')
+    # options
+    parser.add_argument('--sampling_temperature',            type=float, default=0.8,  help='Temperature for sampling')
+    parser.add_argument('--max_code_suggestions',            type=int, default=10,     help='Maximum number of code suggestions to return')
+    parser.add_argument('--fix_num_tests',                   type=int, default=-1,     help='Run test gen to get n tests')
+    parser.add_argument('--test_gen_option',                 type=str, default='pass', help='Test gen option {skip, pass, oracle, top1, random, suggestions, ideal}')
+    parser.add_argument('--rank_test_option',                type=str, default=None,   help='Rank the tests based on one option {distinguishing, distinguishing_simple, weighted, random, greedy, ideal, failed_codes}')
+    parser.add_argument('--rank_code_option',                type=str, default=None,   help='Rank the codes based on one option {passing_tests, weighted, code_t}')    
+    parser.add_argument('--use_validation_tests_in_prompt',  action='store_true',      help='Use validation tests in prompt')
+    parser.add_argument('--regen_code_with_tests_in_prompt', action='store_true',      help='Regenerate code with approved tests in prompt')
+    parser.add_argument('--use_dynamic_test_pruning',        action='store_true',      help='Prune tests using code suggestions')
+    parser.add_argument('--use_rare_assert_rewrites',        type=int, default=-1,     help='Use only top-% rare assert-rewrittrn tests')
+    parser.add_argument('--use_optimistic_code_pruning',     action='store_true',      help='Prune codes that dont pass the generated tests (can remove correct suggestions)')
+    parser.add_argument('--single_assert_per_test',          action='store_true',      help='Use single assert per test')
+    parser.add_argument('--split_asserts',                   action='store_true',      help='Use single assert per test by splitting multiple assert tests')
+    parser.add_argument('--multiple_asserts_choice',         type=str, default='top1', help='Multiple asserts selection method for single assert tests {top1, random}')
+    parser.add_argument('--baseline_test_gen_codex',         action='store_true',      help='Just use the top-1 test from Codex with no static/dynamic pruning or filtering')
+    parser.add_argument('--user_fixes_tests',                action='store_true',      help='User responds correctly to a test if it does not satisfy the intent (Assistant #3 in user study)')
+    parser.add_argument('--max_user_queries',                type=int, default=1,      help='Maximum number of user queries to ask')
+    parser.add_argument('--count_accepted_queries_only',     action='store_true',      help='Only count accepted queries with max_user_queries')
+    parser.add_argument('--oracle_as_code_suggestion',       action='store_true',      help='Use oracle as code suggestion for upper bound')
+    parser.add_argument('--gen_regression_tests',            action='store_true',      help='Generate regression tests from code suggestions')
+    parser.add_argument('--cluster_regression_tests',        action='store_true',      help='Cluster based on regressions tests')
+    parser.add_argument('--model',                    type=str, help='Name of the model to be used for inference')
+    parser.add_argument('--max_tokens',                      type=int, default=150,    help='Maximum number of tokens for each prompt')
+    parser.add_argument('--get_pruned_stats_in_global',      action='store_true',      help='Store pruned test statistics from ideal ranking in global results')
+    parser.add_argument('-j', '--jobs',                      type=int, default=1,      help='Number of jobs. Pass -1 for max number of threads')
+    parser.add_argument('--test_output',                     default='-',              help='File to store generated tests in')
+    parser.add_argument('--pass_at_one',                     action='store_true',      help='Use different settings to get one (good) Codex code suggestion')
+    parser.add_argument("--use_azure",                    action='store_true',      help='Use Azure chat model for user interaction')
+    parser.add_argument("--azure_config",                 type=str, default='configs/azure.json', help='Azure chat model config file')
+    parser.add_argument("--token_per_minute_limit",       type=int, default=10000, help='Token per minute limit for Azure chat model')
+    args =  parser.parse_args()
+    global qm
+    global client
+
+    qm = query_chat_model
+    if args.use_azure: 
+        client = aoai_client(args.azure_config)
+    else:
+        client = oai_client()
+    return args
+
+
+if __name__ == "__main__":
+    args = parse_command_line_args()
+    # print all args including defaults
+    print("Command line args with defaults ==>\n\t" + '\n\t'.join([f"--{k}={v}" for k, v in vars(args).items()]))
+    data_list = dio.read_json_or_jsonl_to_list(args.data_file_path)
+    config.query_oracle_opt = args.query_oracle
+    config.test_gen_option = args.test_gen_option
+    config.rank_test_option = args.rank_test_option
+    config.rank_code_option = args.rank_code_option
+    config.gen_regression_tests_from_code_suggestions = args.gen_regression_tests
+    config.use_validation_tests_in_context = args.use_validation_tests_in_prompt
+    config.regenerate_code_with_tests_in_prompt = args.regen_code_with_tests_in_prompt
+    config.single_assert_per_test = args.single_assert_per_test
+    config.split_asserts = args.split_asserts
+    
+    if config.single_assert_per_test:
+        config.multiple_asserts_choice = args.multiple_asserts_choice
+
+    config.use_rare_assert_rewrites = args.use_rare_assert_rewrites
+    config.codex_cache_file = args.codex_cache_file_path
+    config.dynamic_test_pruning = args.use_dynamic_test_pruning
+    config.baseline_test_gen_codex = args.baseline_test_gen_codex
+    config.optimistic_code_pruning = args.use_optimistic_code_pruning
+    config.max_user_queries = args.max_user_queries
+    config.count_accepted_queries_only = args.count_accepted_queries_only
+    assert args.fix_num_tests >= 5 * args.max_user_queries, "fix_num_tests should be greater than 5 * max_user_queries to ensure that we have enough tests to query after pruning"
+    config.use_oracle_as_code_suggestion = args.oracle_as_code_suggestion
+    config.cluster_regression_tests = args.cluster_regression_tests
+    config.sampling_temperature = args.sampling_temperature
+    output_tag = args.output_tag
+    config.MODEL = args.model
+    config.MAX_TOKENS = args.max_tokens
+    num_threads = cpu_count() if args.jobs < 0 else args.jobs
+    update_codex_cache_file = args.update_codex_cache_file
+    get_pruned_stats_in_global = args.get_pruned_stats_in_global
+    config.user_fixes_tests = args.user_fixes_tests
+
+    config.MAX_NUM_CODEX_CODE_SUGGESTIONS = args.max_code_suggestions
+    config.token_per_minute_limit = args.token_per_minute_limit
+    counter = config.TokenCounter(config.token_per_minute_limit)
+
+    if "mbpp" in args.data_file_path.lower():
+        config.dataset_prefix = "mbpp"
+    elif "humaneval" in args.data_file_path.lower():
+        config.dataset_prefix = "humaneval"
+
+    if args.pass_at_one:
+        config.MAX_NUM_CODEX_TEST_SUGGESTIONS = 1
+        config.MAX_TOKENS = 300
+        config.TOP_P = 0.95
+        config.sampling_temperature = 0
+        config.max_user_queries = 0
+
+    if args.test_output != "-":
+        sys.stdout = open(args.test_output, 'w')
+
+    # Seed for random generator
+    random.seed(output_tag)
+
+    print(f"Using Model: {config.MODEL}")
+
+    if args.test_output == "-":
+        assert args.jobs == 1, "Must specify an output file using --test_output for multiprocessing support"
+
+    if update_codex_cache_file:
+        assert args.jobs == 1, "Update only works in single threaded calls"
+
+    if config.codex_cache_file is not None:
+        # only support this for pass option, due to the reason that suggestions/regressions will end up generating 100 tests per code suggestion (for now)
+        assert config.test_gen_option == 'pass' or config.test_gen_option == 'top1' or config.test_gen_option == 'random' or config.test_gen_option == 'skip' or config.test_gen_option == 'ideal', "Only support codex cache file for skip, pass, top1 and ideal options"
+        if os.path.exists(config.codex_cache_file):
+            with open(config.codex_cache_file, 'r') as f:
+                config.codex_query_response_log = json.load(f)
+        else:
+            config.codex_query_response_log = {}
+    config.verbosity = args.verbosity
+    global_results = []
+
+    def process_data_sample(tup):
+        global qm, counter, update_codex_cache_file
+        if counter is None:
+            counter = config.TokenCounter(config.token_per_minute_limit)
+        i, data = tup
+        try:
+            numtests = args.fix_num_tests
+            if args.pass_at_one:
+                numtests = 0
+            #randomly select the example with probability 1/max_num_examples
+            if random.random() > args.max_num_examples/len(data_list):
+                debug_print(f"Skipping example {i} due to random sample")
+                return
+
+            if "HumanEval" in args.data_file_path:
+                prog_data = dio.parse_human_eval_data(data)
+            elif "sanitized-mbpp" in args.data_file_path:
+                prog_data = dio.parse_sanitized_mbpp_data(data)
+            else:
+                prog_data = dio.parse_mbpp_data(data)
+            debug_print(f"Validations tests: {prog_data['val_tests'][0]}")
+            # check if data has function name
+            if args.function_name != '' and prog_data['func_name'] != args.function_name:
+                debug_print(f"Skipping example {i} due to function name not matched")
+                return
+            # get the common code suggestions
+            tests_in_ctxt = prog_data['val_tests'] if config.use_validation_tests_in_context else None
+            print('*' * 40  + 'Code Generation' + '*' * 40)
+            orig_codes, codes = qm.gen_and_prune_codes(client, prog_data, tests_in_ctxt, token_counter=counter)
+            print('*' * 40  + 'End Code Generation' + '*' * 40)
+
+            # store the results for each example with different number of test steps
+            # create a json object with example, num_code_suggestions, and status vector for each test step
+            results = []
+            tappy_entry_func(prog_data, orig_codes, codes, results, numtests)
+
+            record_i = {
+                'func_name': prog_data['func_name'],
+                'index': i,
+                'num_code_suggestions': len(codes),
+                'results': results
+            }
+            # global_results.append(record_i)
+            debug_print(f"Record[i] ==> {record_i}")
+            if update_codex_cache_file:
+                assert config.codex_cache_file is not None
+                with open(config.codex_cache_file, 'w') as f:
+                    json.dump(config.codex_query_response_log, f)
+            return record_i
+        except KeyboardInterrupt as key_err:
+            print (f"Exit due to {key_err}")
+            raise key_err
+        
+
+    data_process_args = [ (i, data) for i, data in enumerate(data_list) if i >= args.min_indx and i <= args.max_indx ]
+    if num_threads != 1:
+        global_results = []
+        with ProcessPool(max_workers=num_threads, max_tasks=5) as pool:
+            future = pool.map(process_data_sample, data_process_args, chunksize=1)
+            it = future.result()
+            while True:
+                try:
+                    local_results = next(it)
+                    global_results.append(local_results)
+                except StopIteration:
+                    break
+                except (cf.TimeoutError, ProcessExpired):
+                    continue
+                except Exception as e:
+                    print(f"Final catastrophic exception {str(e)}")
+                    if config.verbosity > 0:
+                        traceback.print_tb(e.__traceback__)
+                    continue
+    else:
+        global_results = [process_data_sample(tup) for tup in tqdm(data_process_args)]
+
+    # print the global_results
+    debug_print(f"Global results: {global_results}")
+    # print the global_results to a json file
+    os.makedirs('results', exist_ok=True)
+    with open('results/global_results.' + output_tag + '.json', 'w') as f:
+        json.dump(global_results, f, indent=4)
+    if update_codex_cache_file:
+        assert config.codex_cache_file is not None
+        with open(config.codex_cache_file, 'w') as f:
+            json.dump(config.codex_query_response_log, f)
+    # print number of times a query was made and skipped
+    if False: #num_threads == 1:
+        # FIXME: these globals don't work for multi-thread yet
+        print(f"Number of model queries made (skipped) = {config.mk_codex_query_cnt} ({config.skip_codex_query_cnt})")
+        if total_tests > 0:
+            print(f"Number of valid (assert) tests = {valid_tests}/{total_tests} ({valid_tests * 100 / total_tests:.2f})")
+            print(f"Number of programs with a valid (assert) test = {valid_test_exists_for_program}/{len(data_process_args)} ({valid_test_exists_for_program * 100 / len(data_process_args):.2f})")
+            if total_pruned_tests > 0:
+                print(f"Number of valid pruned (assert) tests = {valid_pruned_tests}/{total_pruned_tests} ({valid_pruned_tests * 100 / total_pruned_tests:.2f})")
+            else:
+                print(f"Number of valid pruned (assert) tests = {valid_pruned_tests}/{total_pruned_tests}")
+            print(f"Number of programs with a valid pruned (assert) test = {valid_pruned_test_exists_for_program}/{len(data_process_args)} ({valid_pruned_test_exists_for_program * 100 / len(data_process_args):.2f})")
+    counter.stop()